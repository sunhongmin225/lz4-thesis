# ##########################################################################
# LZ4 programs - Makefile
# Copyright (C) Yann Collet 2011-2016
#
# GPL v2 License
#
# This program is free software; you can redistribute it and/or modify
# it under the terms of the GNU General Public License as published by
# the Free Software Foundation; either version 2 of the License, or
# (at your option) any later version.
#
# This program is distributed in the hope that it will be useful,
# but WITHOUT ANY WARRANTY; without even the implied warranty of
# MERCHANTABILITY or FITNESS FOR A PARTICULAR PURPOSE.  See the
# GNU General Public License for more details.
#
# You should have received a copy of the GNU General Public License along
# with this program; if not, write to the Free Software Foundation, Inc.,
# 51 Franklin Street, Fifth Floor, Boston, MA 02110-1301 USA.
#
# You can contact the author at :
#  - LZ4 homepage : http://www.lz4.org
#  - LZ4 source repository : https://github.com/Cyan4973/lz4
# ##########################################################################
# lz4 : Command Line Utility, supporting gzip-like arguments
# lz4c  : CLU, supporting also legacy lz4demo arguments
# lz4c32: Same as lz4c, but forced to compile in 32-bits mode
# fuzzer  : Test tool, to check lz4 integrity on target platform
# fuzzer32: Same as fuzzer, but forced to compile in 32-bits mode
# frametest  : Test tool, to check lz4frame integrity on target platform
# frametest32: Same as frametest, but forced to compile in 32-bits mode
# fullbench  : Precisely measure speed for each LZ4 function variant
# fullbench32: Same as fullbench, but forced to compile in 32-bits mode
# datagen : generates synthetic data samples for tests & benchmarks
# ##########################################################################

DESTDIR ?=
PREFIX  ?= /usr/local
BINDIR  := $(PREFIX)/bin
MANDIR  := $(PREFIX)/share/man/man1
LZ4DIR  := ../lib

CFLAGS  ?= -O3   # can select custom flags. For example : CFLAGS="-O2 -g" make
CFLAGS  += -Wall -Wextra -Wundef -Wcast-qual -Wcast-align -Wshadow -Wswitch-enum -Wdeclaration-after-statement -Wstrict-prototypes
<<<<<<< HEAD
CFLAGS  += $(MOREFLAGS)
CPPFLAGS:= -I$(LZ4DIR) -DXXH_NAMESPACE=LZ4_ -DLZ4_VERSION=\"$(RELEASE)\"
=======
CPPFLAGS:= -I$(LZ4DIR) -DXXH_NAMESPACE=LZ4_
>>>>>>> 28f98647
FLAGS   := $(CFLAGS) $(CPPFLAGS) $(LDFLAGS)


# Define *.exe as extension for Windows systems
ifneq (,$(filter Windows%,$(OS)))
EXT =.exe
VOID = nul
else
EXT =
VOID = /dev/null
endif


# Default test parameters
TEST_FILES   := COPYING
FUZZER_TIME  := -T9mn


default: lz4

m32: lz4c32 fullbench32 fuzzer32 frametest32

bins: lz4 lz4c fullbench fuzzer frametest datagen

all: bins m32

lz4: $(LZ4DIR)/lz4.o $(LZ4DIR)/lz4hc.o $(LZ4DIR)/lz4frame.o $(LZ4DIR)/xxhash.o bench.o lz4io.o lz4cli.o
	$(CC) $(FLAGS) $^ -o $@$(EXT)

lz4c  : $(LZ4DIR)/lz4.o $(LZ4DIR)/lz4hc.o $(LZ4DIR)/lz4frame.o $(LZ4DIR)/xxhash.o bench.o lz4io.o lz4cli.o
	$(CC) $(FLAGS) -DENABLE_LZ4C_LEGACY_OPTIONS $^ -o $@$(EXT)

lz4c32: $(LZ4DIR)/lz4.c $(LZ4DIR)/lz4hc.c $(LZ4DIR)/lz4frame.c $(LZ4DIR)/xxhash.c bench.c lz4io.c lz4cli.c
	$(CC) -m32 $(FLAGS) -DENABLE_LZ4C_LEGACY_OPTIONS $^ -o $@$(EXT)

fullbench  : $(LZ4DIR)/lz4.o $(LZ4DIR)/lz4hc.o $(LZ4DIR)/lz4frame.o $(LZ4DIR)/xxhash.o fullbench.c
	$(CC) $(FLAGS) $^ -o $@$(EXT)

fullbench32: $(LZ4DIR)/lz4.c $(LZ4DIR)/lz4hc.c $(LZ4DIR)/lz4frame.c $(LZ4DIR)/xxhash.c fullbench.c
	$(CC) -m32 $(FLAGS) $^ -o $@$(EXT)

fuzzer  : $(LZ4DIR)/lz4.o $(LZ4DIR)/lz4hc.o $(LZ4DIR)/xxhash.o fuzzer.c
	$(CC) $(FLAGS) $^ -o $@$(EXT)

fuzzer32: $(LZ4DIR)/lz4.c $(LZ4DIR)/lz4hc.c $(LZ4DIR)/xxhash.c fuzzer.c
	$(CC) -m32 $(FLAGS) $^ -o $@$(EXT)

frametest: $(LZ4DIR)/lz4frame.o $(LZ4DIR)/lz4.o $(LZ4DIR)/lz4hc.o $(LZ4DIR)/xxhash.o frametest.c
	$(CC) $(FLAGS) $^ -o $@$(EXT)

frametest32: $(LZ4DIR)/lz4frame.c $(LZ4DIR)/lz4.c $(LZ4DIR)/lz4hc.c $(LZ4DIR)/xxhash.c frametest.c
	$(CC) -m32 $(FLAGS) $^ -o $@$(EXT)

datagen : datagen.o datagencli.c
	$(CC) $(FLAGS) $^ -o $@$(EXT)

clean:
	@$(MAKE) -C $(LZ4DIR) $@ > $(VOID)
	@rm -f core *.o *.test tmp* \
        lz4$(EXT) lz4c$(EXT) lz4c32$(EXT) \
        fullbench$(EXT) fullbench32$(EXT) \
        fuzzer$(EXT) fuzzer32$(EXT) \
        frametest$(EXT) frametest32$(EXT) \
        datagen$(EXT)
	@echo Cleaning completed


#------------------------------------------------------------------------
#make install is validated only for Linux, OSX, kFreeBSD, Hurd and
#FreeBSD targets
ifneq (,$(filter $(shell uname),Linux Darwin GNU/kFreeBSD GNU FreeBSD))

install: lz4$(EXT) lz4c$(EXT)
	@echo Installing binaries
	@install -d -m 755 $(DESTDIR)$(BINDIR)/ $(DESTDIR)$(MANDIR)/
	@install -m 755 lz4$(EXT) $(DESTDIR)$(BINDIR)/lz4$(EXT)
	@ln -sf lz4$(EXT) $(DESTDIR)$(BINDIR)/lz4cat$(EXT)
	@ln -sf lz4$(EXT) $(DESTDIR)$(BINDIR)/unlz4$(EXT)
	@install -m 755 lz4c$(EXT) $(DESTDIR)$(BINDIR)/lz4c$(EXT)
	@echo Installing man pages
	@install -m 644 lz4.1 $(DESTDIR)$(MANDIR)/lz4.1
	@ln -sf lz4.1 $(DESTDIR)$(MANDIR)/lz4c.1
	@ln -sf lz4.1 $(DESTDIR)$(MANDIR)/lz4cat.1
	@ln -sf lz4.1 $(DESTDIR)$(MANDIR)/unlz4.1
	@echo lz4 installation completed

uninstall:
	rm -f $(DESTDIR)$(BINDIR)/lz4cat$(EXT)
	rm -f $(DESTDIR)$(BINDIR)/unlz4$(EXT)
	[ -x $(DESTDIR)$(BINDIR)/lz4$(EXT) ] && rm -f $(DESTDIR)$(BINDIR)/lz4$(EXT)
	[ -x $(DESTDIR)$(BINDIR)/lz4c$(EXT) ] && rm -f $(DESTDIR)$(BINDIR)/lz4c$(EXT)
	[ -f $(DESTDIR)$(MANDIR)/lz4.1 ] && rm -f $(DESTDIR)$(MANDIR)/lz4.1
	rm -f $(DESTDIR)$(MANDIR)/lz4c.1
	rm -f $(DESTDIR)$(MANDIR)/lz4cat.1
	rm -f $(DESTDIR)$(MANDIR)/unlz4.1
	@echo lz4 programs successfully uninstalled

test: test-lz4 test-lz4c test-frametest test-fullbench test-fuzzer test-mem

test32: test-lz4c32 test-frametest32 test-fullbench32 test-fuzzer32 test-mem32

test-all: test test32

test-lz4-sparse: lz4 datagen
	@echo "\n ---- test sparse file support ----"
	./datagen -g5M  -P100 > tmpSrc
	./lz4 -B4D tmpSrc | ./lz4 -dv --sparse > tmpB4
	diff -s tmpSrc tmpB4
	./lz4 -B5D tmpSrc | ./lz4 -dv --sparse > tmpB5
	diff -s tmpSrc tmpB5
	./lz4 -B6D tmpSrc | ./lz4 -dv --sparse > tmpB6
	diff -s tmpSrc tmpB6
	./lz4 -B7D tmpSrc | ./lz4 -dv --sparse > tmpB7
	diff -s tmpSrc tmpB7
	./lz4 tmpSrc | ./lz4 -dv --no-sparse > tmpNoSparse
	diff -s tmpSrc tmpNoSparse
	ls -ls tmp*
	./datagen -s1 -g1200007 -P100 | ./lz4 | ./lz4 -dv --sparse > tmpOdd   # Odd size file (to generate non-full last block)
	./datagen -s1 -g1200007 -P100 | diff -s - tmpOdd
	ls -ls tmpOdd
	@rm tmp*
	@echo "\n Compatibility with Console :"
	echo "Hello World 1 !" | ./lz4 | ./lz4 -d -c
	echo "Hello World 2 !" | ./lz4 | ./lz4 -d | cat
	echo "Hello World 3 !" | ./lz4 --no-frame-crc | ./lz4 -d -c
	@echo "\n Compatibility with Append :"
	./datagen -P100 -g1M > tmp1M
	cat tmp1M tmp1M > tmp2M
	./lz4 -B5 -v tmp1M tmpC
	./lz4 -d -v tmpC tmpR
	./lz4 -d -v tmpC >> tmpR
	ls -ls tmp*
	diff tmp2M tmpR
	@rm tmp*

test-lz4-contentSize: lz4 datagen
	@echo "\n ---- test original size support ----"
	./datagen -g15M > tmp
	./lz4 -v tmp | ./lz4 -t
	./lz4 -v --content-size tmp | ./lz4 -d > tmp2
	diff -s tmp tmp2
	# test large size [2-4] GB
	@./datagen -g3G -P100 | ./lz4 | ./lz4 --decompress --force --sparse - tmp
	@ls -ls tmp
	./lz4 --quiet --content-size tmp | ./lz4 --verbose --decompress --force --sparse - tmp2
	@ls -ls tmp2
	@rm tmp*

test-lz4-frame-concatenation: lz4 datagen
	@echo "\n ---- test frame concatenation ----"
	@echo -n > empty.test
	@echo hi > nonempty.test
	cat nonempty.test empty.test nonempty.test > orig.test
	@./lz4 -zq empty.test > empty.lz4.test
	@./lz4 -zq nonempty.test > nonempty.lz4.test
	cat nonempty.lz4.test empty.lz4.test nonempty.lz4.test > concat.lz4.test
	./lz4 -d concat.lz4.test > result.test
	sdiff orig.test result.test
	@rm *.test
	@echo frame concatenation test completed

test-lz4-multiple: lz4 datagen
	@echo "\n ---- test multiple files ----"
	@./datagen -s1        > tmp1 2> $(VOID)
	@./datagen -s2 -g100K > tmp2 2> $(VOID)
	@./datagen -s3 -g1M   > tmp3 2> $(VOID)
	./lz4 -f -m tmp*
	ls -ls tmp*
	rm tmp1 tmp2 tmp3
	./lz4 -df -m *.lz4
	ls -ls tmp*
	./lz4 -f -m tmp1 notHere tmp2; echo $$?
	@rm tmp*

test-lz4-basic: lz4 datagen
	@echo "\n ---- test lz4 basic compression/decompression ----"
	./datagen -g0     | ./lz4 -v     | ./lz4 -t
	./datagen -g16KB  | ./lz4 -9     | ./lz4 -t
	./datagen -g20KB > tmpSrc
	./lz4 < tmpSrc | ./lz4 -d > tmpRes
	diff -q tmpSrc tmpRes
	./lz4 --no-frame-crc < tmpSrc | ./lz4 -d > tmpRes
	diff -q tmpSrc tmpRes
	./datagen         | ./lz4        | ./lz4 -t
	./datagen -g6M -P99 | ./lz4 -9BD | ./lz4 -t
	./datagen -g17M   | ./lz4 -9v    | ./lz4 -qt
	./datagen -g33M   | ./lz4 --no-frame-crc | ./lz4 -t
	./datagen -g256MB | ./lz4 -vqB4D | ./lz4 -t
	./datagen -g6GB   | ./lz4 -vqB5D | ./lz4 -qt
	./datagen -g6GB   | ./lz4 -vq9BD | ./lz4 -qt
	@rm tmp*

test-lz4: lz4 datagen test-lz4-basic test-lz4-multiple test-lz4-sparse test-lz4-contentSize test-lz4-frame-concatenation
	@echo "\n ---- test pass-through ----"
	./datagen | ./lz4 -tf

test-lz4c: lz4c datagen
	@echo "\n ---- test lz4c version ----"
	./datagen -g256MB | ./lz4c -l -v    | ./lz4c   -t

test-interop-32-64: lz4 lz4c32 datagen
	@echo "\n ---- test interoperability 32-bits -vs- 64 bits ----"
	./datagen -g16KB  | ./lz4c32 -9     | ./lz4    -t
	./datagen -P10    | ./lz4    -9B4   | ./lz4c32 -t
	./datagen         | ./lz4c32        | ./lz4    -t
	./datagen -g1M    | ./lz4    -3B5   | ./lz4c32 -t
	./datagen -g256MB | ./lz4c32 -vqB4D | ./lz4    -qt
	./datagen -g1G -P90 | ./lz4         | ./lz4c32 -t
	./datagen -g6GB   | ./lz4c32 -vq9BD | ./lz4    -qt

test-lz4c32-basic: lz4c32 datagen
	@echo "\n ---- test lz4c32 32-bits version ----"
	./datagen -g16KB  | ./lz4c32 -9     | ./lz4c32 -t
	./datagen         | ./lz4c32        | ./lz4c32 -t
	./datagen -g256MB | ./lz4c32 -vqB4D | ./lz4c32 -qt
	./datagen -g6GB   | ./lz4c32 -vqB5D | ./lz4c32 -qt

test-lz4c32: test-lz4c32-basic test-interop-32-64

test-fullbench: fullbench
	./fullbench --no-prompt $(NB_LOOPS) $(TEST_FILES)

test-fullbench32: fullbench32
	./fullbench32 --no-prompt $(NB_LOOPS) $(TEST_FILES)

test-fuzzer: fuzzer
	./fuzzer $(FUZZER_TIME)

test-fuzzer32: fuzzer32
	./fuzzer32 $(FUZZER_TIME)

test-frametest: frametest
	./frametest $(FUZZER_TIME)

test-frametest32: frametest32
	./frametest32 $(FUZZER_TIME)

test-mem: lz4 datagen fuzzer frametest fullbench
	@echo "\n ---- valgrind tests : memory analyzer ----"
	valgrind --leak-check=yes --error-exitcode=1 ./datagen -g50M > $(VOID)
	./datagen -g16KB > tmp
	valgrind --leak-check=yes --error-exitcode=1 ./lz4 -9 -BD -f tmp $(VOID)
	./datagen -g16KB -s2 > tmp2
	./datagen -g16KB -s3 > tmp3
	valgrind --leak-check=yes --error-exitcode=1 ./lz4 --force --multiple tmp tmp2 tmp3
	./datagen -g16MB > tmp
	valgrind --leak-check=yes --error-exitcode=1 ./lz4 -9 -B5D -f tmp tmp2
	valgrind --leak-check=yes --error-exitcode=1 ./lz4 -t tmp2
	valgrind --leak-check=yes --error-exitcode=1 ./lz4 -bi1 tmp
	valgrind --leak-check=yes --error-exitcode=1 ./fullbench -i1 tmp tmp2
	./datagen -g256MB > tmp
	valgrind --leak-check=yes --error-exitcode=1 ./lz4 -B4D -f -vq tmp $(VOID)
	rm tmp*
	valgrind --leak-check=yes --error-exitcode=1 ./fuzzer -i64 -t1
	valgrind --leak-check=yes --error-exitcode=1 ./frametest -i256

test-mem32: lz4c32 datagen
# unfortunately, valgrind doesn't seem to work with non-native binary...

endif<|MERGE_RESOLUTION|>--- conflicted
+++ resolved
@@ -42,12 +42,8 @@
 
 CFLAGS  ?= -O3   # can select custom flags. For example : CFLAGS="-O2 -g" make
 CFLAGS  += -Wall -Wextra -Wundef -Wcast-qual -Wcast-align -Wshadow -Wswitch-enum -Wdeclaration-after-statement -Wstrict-prototypes
-<<<<<<< HEAD
 CFLAGS  += $(MOREFLAGS)
-CPPFLAGS:= -I$(LZ4DIR) -DXXH_NAMESPACE=LZ4_ -DLZ4_VERSION=\"$(RELEASE)\"
-=======
 CPPFLAGS:= -I$(LZ4DIR) -DXXH_NAMESPACE=LZ4_
->>>>>>> 28f98647
 FLAGS   := $(CFLAGS) $(CPPFLAGS) $(LDFLAGS)
 
 
