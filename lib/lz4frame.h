--- conflicted
+++ resolved
@@ -549,7 +549,6 @@
 
 LZ4FLIB_STATIC_API LZ4F_errorCodes LZ4F_getErrorCode(size_t functionResult);
 
-<<<<<<< HEAD
 
 /*! Custom memory allocation :
  *  These prototypes make it possible to pass custom allocation/free functions.
@@ -573,14 +572,12 @@
 
 LZ4FLIB_STATIC_API LZ4F_cctx* LZ4F_createCompressionContext_advanced(LZ4F_CustomMem customMem, unsigned version);
 
-LZ4FLIB_STATIC_API size_t LZ4F_getBlockSize(unsigned);
-=======
+
 /*! LZ4F_getBlockSize() :
  *  Return, in scalar format (size_t),
  *  the maximum block size associated with blockSizeID.
 **/
 LZ4FLIB_STATIC_API size_t LZ4F_getBlockSize(LZ4F_blockSizeID_t blockSizeID);
->>>>>>> 6adf4282
 
 /*! LZ4F_uncompressedUpdate() :
  *  LZ4F_uncompressedUpdate() can be called repetitively to add as much data uncompressed data as necessary.
