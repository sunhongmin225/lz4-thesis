/*
   LZ4 - Fast LZ compression algorithm
   Copyright (C) 2011-2017, Yann Collet.

   BSD 2-Clause License (http://www.opensource.org/licenses/bsd-license.php)

   Redistribution and use in source and binary forms, with or without
   modification, are permitted provided that the following conditions are
   met:

       * Redistributions of source code must retain the above copyright
   notice, this list of conditions and the following disclaimer.
       * Redistributions in binary form must reproduce the above
   copyright notice, this list of conditions and the following disclaimer
   in the documentation and/or other materials provided with the
   distribution.

   THIS SOFTWARE IS PROVIDED BY THE COPYRIGHT HOLDERS AND CONTRIBUTORS
   "AS IS" AND ANY EXPRESS OR IMPLIED WARRANTIES, INCLUDING, BUT NOT
   LIMITED TO, THE IMPLIED WARRANTIES OF MERCHANTABILITY AND FITNESS FOR
   A PARTICULAR PURPOSE ARE DISCLAIMED. IN NO EVENT SHALL THE COPYRIGHT
   OWNER OR CONTRIBUTORS BE LIABLE FOR ANY DIRECT, INDIRECT, INCIDENTAL,
   SPECIAL, EXEMPLARY, OR CONSEQUENTIAL DAMAGES (INCLUDING, BUT NOT
   LIMITED TO, PROCUREMENT OF SUBSTITUTE GOODS OR SERVICES; LOSS OF USE,
   DATA, OR PROFITS; OR BUSINESS INTERRUPTION) HOWEVER CAUSED AND ON ANY
   THEORY OF LIABILITY, WHETHER IN CONTRACT, STRICT LIABILITY, OR TORT
   (INCLUDING NEGLIGENCE OR OTHERWISE) ARISING IN ANY WAY OUT OF THE USE
   OF THIS SOFTWARE, EVEN IF ADVISED OF THE POSSIBILITY OF SUCH DAMAGE.

   You can contact the author at :
    - LZ4 homepage : http://www.lz4.org
    - LZ4 source repository : https://github.com/lz4/lz4
*/


/*-************************************
*  Tuning parameters
**************************************/
/*
 * LZ4_HEAPMODE :
 * Select how default compression functions will allocate memory for their hash table,
 * in memory stack (0:default, fastest), or in memory heap (1:requires malloc()).
 */
#ifndef LZ4_HEAPMODE
#  define LZ4_HEAPMODE 0
#endif

/*
 * ACCELERATION_DEFAULT :
 * Select "acceleration" for LZ4_compress_fast() when parameter value <= 0
 */
#define ACCELERATION_DEFAULT 1


/*-************************************
*  CPU Feature Detection
**************************************/
/* LZ4_FORCE_MEMORY_ACCESS
 * By default, access to unaligned memory is controlled by `memcpy()`, which is safe and portable.
 * Unfortunately, on some target/compiler combinations, the generated assembly is sub-optimal.
 * The below switch allow to select different access method for improved performance.
 * Method 0 (default) : use `memcpy()`. Safe and portable.
 * Method 1 : `__packed` statement. It depends on compiler extension (ie, not portable).
 *            This method is safe if your compiler supports it, and *generally* as fast or faster than `memcpy`.
 * Method 2 : direct access. This method is portable but violate C standard.
 *            It can generate buggy code on targets which assembly generation depends on alignment.
 *            But in some circumstances, it's the only known way to get the most performance (ie GCC + ARMv6)
 * See https://fastcompression.blogspot.fr/2015/08/accessing-unaligned-memory.html for details.
 * Prefer these methods in priority order (0 > 1 > 2)
 */
#ifndef LZ4_FORCE_MEMORY_ACCESS   /* can be defined externally */
#  if defined(__GNUC__) && ( defined(__ARM_ARCH_6__) || defined(__ARM_ARCH_6J__) || defined(__ARM_ARCH_6K__) || defined(__ARM_ARCH_6Z__) || defined(__ARM_ARCH_6ZK__) || defined(__ARM_ARCH_6T2__) )
#    define LZ4_FORCE_MEMORY_ACCESS 2
#  elif (defined(__INTEL_COMPILER) && !defined(_WIN32)) || defined(__GNUC__)
#    define LZ4_FORCE_MEMORY_ACCESS 1
#  endif
#endif

/*
 * LZ4_FORCE_SW_BITCOUNT
 * Define this parameter if your target system or compiler does not support hardware bit count
 */
#if defined(_MSC_VER) && defined(_WIN32_WCE)   /* Visual Studio for Windows CE does not support Hardware bit count */
#  define LZ4_FORCE_SW_BITCOUNT
#endif



/*-************************************
*  Dependency
**************************************/
#include "lz4.h"
/* see also "memory routines" below */


/*-************************************
*  Compiler Options
**************************************/
#ifdef _MSC_VER    /* Visual Studio */
#  include <intrin.h>
#  pragma warning(disable : 4127)        /* disable: C4127: conditional expression is constant */
#  pragma warning(disable : 4293)        /* disable: C4293: too large shift (32-bits) */
#endif  /* _MSC_VER */

#ifndef LZ4_FORCE_INLINE
#  ifdef _MSC_VER    /* Visual Studio */
#    define LZ4_FORCE_INLINE static __forceinline
#  else
#    if defined (__cplusplus) || defined (__STDC_VERSION__) && __STDC_VERSION__ >= 199901L   /* C99 */
#      ifdef __GNUC__
#        define LZ4_FORCE_INLINE static inline __attribute__((always_inline))
#      else
#        define LZ4_FORCE_INLINE static inline
#      endif
#    else
#      define LZ4_FORCE_INLINE static
#    endif /* __STDC_VERSION__ */
#  endif  /* _MSC_VER */
#endif /* LZ4_FORCE_INLINE */

/* LZ4_FORCE_O2_GCC_PPC64LE and LZ4_FORCE_O2_INLINE_GCC_PPC64LE
 * Gcc on ppc64le generates an unrolled SIMDized loop for LZ4_wildCopy,
 * together with a simple 8-byte copy loop as a fall-back path.
 * However, this optimization hurts the decompression speed by >30%,
 * because the execution does not go to the optimized loop
 * for typical compressible data, and all of the preamble checks
 * before going to the fall-back path become useless overhead.
 * This optimization happens only with the -O3 flag, and -O2 generates
 * a simple 8-byte copy loop.
 * With gcc on ppc64le, all of the LZ4_decompress_* and LZ4_wildCopy
 * functions are annotated with __attribute__((optimize("O2"))),
 * and also LZ4_wildCopy is forcibly inlined, so that the O2 attribute
 * of LZ4_wildCopy does not affect the compression speed.
 */
#if defined(__PPC64__) && defined(__LITTLE_ENDIAN__) && defined(__GNUC__)
#  define LZ4_FORCE_O2_GCC_PPC64LE __attribute__((optimize("O2")))
#  define LZ4_FORCE_O2_INLINE_GCC_PPC64LE __attribute__((optimize("O2"))) LZ4_FORCE_INLINE
#else
#  define LZ4_FORCE_O2_GCC_PPC64LE
#  define LZ4_FORCE_O2_INLINE_GCC_PPC64LE static
#endif

#if (defined(__GNUC__) && (__GNUC__ >= 3)) || (defined(__INTEL_COMPILER) && (__INTEL_COMPILER >= 800)) || defined(__clang__)
#  define expect(expr,value)    (__builtin_expect ((expr),(value)) )
#else
#  define expect(expr,value)    (expr)
#endif

#define likely(expr)     expect((expr) != 0, 1)
#define unlikely(expr)   expect((expr) != 0, 0)


/*-************************************
*  Memory routines
**************************************/
#include <stdlib.h>   /* malloc, calloc, free */
#define ALLOC(s) malloc(s)
#define ALLOC_AND_ZERO(s) calloc(1,s)
#define FREEMEM        free
#include <string.h>   /* memset, memcpy */
#define MEM_INIT       memset


/*-************************************
*  Basic Types
**************************************/
#if defined(__cplusplus) || (defined (__STDC_VERSION__) && (__STDC_VERSION__ >= 199901L) /* C99 */)
# include <stdint.h>
  typedef  uint8_t BYTE;
  typedef uint16_t U16;
  typedef uint32_t U32;
  typedef  int32_t S32;
  typedef uint64_t U64;
  typedef uintptr_t uptrval;
#else
  typedef unsigned char       BYTE;
  typedef unsigned short      U16;
  typedef unsigned int        U32;
  typedef   signed int        S32;
  typedef unsigned long long  U64;
  typedef size_t              uptrval;   /* generally true, except OpenVMS-64 */
#endif

#if defined(__x86_64__)
  typedef U64    reg_t;   /* 64-bits in x32 mode */
#else
  typedef size_t reg_t;   /* 32-bits in x32 mode */
#endif

/*-************************************
*  Reading and writing into memory
**************************************/
static unsigned LZ4_isLittleEndian(void)
{
    const union { U32 u; BYTE c[4]; } one = { 1 };   /* don't use static : performance detrimental */
    return one.c[0];
}


#if defined(LZ4_FORCE_MEMORY_ACCESS) && (LZ4_FORCE_MEMORY_ACCESS==2)
/* lie to the compiler about data alignment; use with caution */

static U16 LZ4_read16(const void* memPtr) { return *(const U16*) memPtr; }
static U32 LZ4_read32(const void* memPtr) { return *(const U32*) memPtr; }
static reg_t LZ4_read_ARCH(const void* memPtr) { return *(const reg_t*) memPtr; }

static void LZ4_write16(void* memPtr, U16 value) { *(U16*)memPtr = value; }
static void LZ4_write32(void* memPtr, U32 value) { *(U32*)memPtr = value; }

#elif defined(LZ4_FORCE_MEMORY_ACCESS) && (LZ4_FORCE_MEMORY_ACCESS==1)

/* __pack instructions are safer, but compiler specific, hence potentially problematic for some compilers */
/* currently only defined for gcc and icc */
typedef union { U16 u16; U32 u32; reg_t uArch; } __attribute__((packed)) unalign;

static U16 LZ4_read16(const void* ptr) { return ((const unalign*)ptr)->u16; }
static U32 LZ4_read32(const void* ptr) { return ((const unalign*)ptr)->u32; }
static reg_t LZ4_read_ARCH(const void* ptr) { return ((const unalign*)ptr)->uArch; }

static void LZ4_write16(void* memPtr, U16 value) { ((unalign*)memPtr)->u16 = value; }
static void LZ4_write32(void* memPtr, U32 value) { ((unalign*)memPtr)->u32 = value; }

#else  /* safe and portable access through memcpy() */

static U16 LZ4_read16(const void* memPtr)
{
    U16 val; memcpy(&val, memPtr, sizeof(val)); return val;
}

static U32 LZ4_read32(const void* memPtr)
{
    U32 val; memcpy(&val, memPtr, sizeof(val)); return val;
}

static reg_t LZ4_read_ARCH(const void* memPtr)
{
    reg_t val; memcpy(&val, memPtr, sizeof(val)); return val;
}

static void LZ4_write16(void* memPtr, U16 value)
{
    memcpy(memPtr, &value, sizeof(value));
}

static void LZ4_write32(void* memPtr, U32 value)
{
    memcpy(memPtr, &value, sizeof(value));
}

#endif /* LZ4_FORCE_MEMORY_ACCESS */


static U16 LZ4_readLE16(const void* memPtr)
{
    if (LZ4_isLittleEndian()) {
        return LZ4_read16(memPtr);
    } else {
        const BYTE* p = (const BYTE*)memPtr;
        return (U16)((U16)p[0] + (p[1]<<8));
    }
}

static void LZ4_writeLE16(void* memPtr, U16 value)
{
    if (LZ4_isLittleEndian()) {
        LZ4_write16(memPtr, value);
    } else {
        BYTE* p = (BYTE*)memPtr;
        p[0] = (BYTE) value;
        p[1] = (BYTE)(value>>8);
    }
}

/* customized variant of memcpy, which can overwrite up to 8 bytes beyond dstEnd */
LZ4_FORCE_O2_INLINE_GCC_PPC64LE
void LZ4_wildCopy(void* dstPtr, const void* srcPtr, void* dstEnd)
{
    BYTE* d = (BYTE*)dstPtr;
    const BYTE* s = (const BYTE*)srcPtr;
    BYTE* const e = (BYTE*)dstEnd;

    do { memcpy(d,s,8); d+=8; s+=8; } while (d<e);
}


/*-************************************
*  Common Constants
**************************************/
#define MINMATCH 4

#define WILDCOPYLENGTH 8
#define LASTLITERALS 5
#define MFLIMIT (WILDCOPYLENGTH+MINMATCH)
static const int LZ4_minLength = (MFLIMIT+1);

#define KB *(1 <<10)
#define MB *(1 <<20)
#define GB *(1U<<30)

#define MAXD_LOG 16
#define MAX_DISTANCE ((1 << MAXD_LOG) - 1)

#define ML_BITS  4
#define ML_MASK  ((1U<<ML_BITS)-1)
#define RUN_BITS (8-ML_BITS)
#define RUN_MASK ((1U<<RUN_BITS)-1)


/*-************************************
*  Error detection
**************************************/
#if defined(LZ4_DEBUG) && (LZ4_DEBUG>=1)
#  include <assert.h>
#else
#  ifndef assert
#    define assert(condition) ((void)0)
#  endif
#endif

#define LZ4_STATIC_ASSERT(c)   { enum { LZ4_static_assert = 1/(int)(!!(c)) }; }   /* use only *after* variable declarations */

#if defined(LZ4_DEBUG) && (LZ4_DEBUG>=2)
#  include <stdio.h>
static int g_debuglog_enable = 1;
#  define DEBUGLOG(l, ...) {                                  \
                if ((g_debuglog_enable) && (l<=LZ4_DEBUG)) {  \
                    fprintf(stderr, __FILE__ ": ");           \
                    fprintf(stderr, __VA_ARGS__);             \
                    fprintf(stderr, " \n");                   \
            }   }
#else
#  define DEBUGLOG(l, ...)      {}    /* disabled */
#endif


/*-************************************
*  Common functions
**************************************/
static unsigned LZ4_NbCommonBytes (reg_t val)
{
    if (LZ4_isLittleEndian()) {
        if (sizeof(val)==8) {
#       if defined(_MSC_VER) && defined(_WIN64) && !defined(LZ4_FORCE_SW_BITCOUNT)
            unsigned long r = 0;
            _BitScanForward64( &r, (U64)val );
            return (int)(r>>3);
#       elif (defined(__clang__) || (defined(__GNUC__) && (__GNUC__>=3))) && !defined(LZ4_FORCE_SW_BITCOUNT)
            return (__builtin_ctzll((U64)val) >> 3);
#       else
            static const int DeBruijnBytePos[64] = { 0, 0, 0, 0, 0, 1, 1, 2,
                                                     0, 3, 1, 3, 1, 4, 2, 7,
                                                     0, 2, 3, 6, 1, 5, 3, 5,
                                                     1, 3, 4, 4, 2, 5, 6, 7,
                                                     7, 0, 1, 2, 3, 3, 4, 6,
                                                     2, 6, 5, 5, 3, 4, 5, 6,
                                                     7, 1, 2, 4, 6, 4, 4, 5,
                                                     7, 2, 6, 5, 7, 6, 7, 7 };
            return DeBruijnBytePos[((U64)((val & -(long long)val) * 0x0218A392CDABBD3FULL)) >> 58];
#       endif
        } else /* 32 bits */ {
#       if defined(_MSC_VER) && !defined(LZ4_FORCE_SW_BITCOUNT)
            unsigned long r;
            _BitScanForward( &r, (U32)val );
            return (int)(r>>3);
#       elif (defined(__clang__) || (defined(__GNUC__) && (__GNUC__>=3))) && !defined(LZ4_FORCE_SW_BITCOUNT)
            return (__builtin_ctz((U32)val) >> 3);
#       else
            static const int DeBruijnBytePos[32] = { 0, 0, 3, 0, 3, 1, 3, 0,
                                                     3, 2, 2, 1, 3, 2, 0, 1,
                                                     3, 3, 1, 2, 2, 2, 2, 0,
                                                     3, 1, 2, 0, 1, 0, 1, 1 };
            return DeBruijnBytePos[((U32)((val & -(S32)val) * 0x077CB531U)) >> 27];
#       endif
        }
    } else   /* Big Endian CPU */ {
        if (sizeof(val)==8) {   /* 64-bits */
#       if defined(_MSC_VER) && defined(_WIN64) && !defined(LZ4_FORCE_SW_BITCOUNT)
            unsigned long r = 0;
            _BitScanReverse64( &r, val );
            return (unsigned)(r>>3);
#       elif (defined(__clang__) || (defined(__GNUC__) && (__GNUC__>=3))) && !defined(LZ4_FORCE_SW_BITCOUNT)
            return (__builtin_clzll((U64)val) >> 3);
#       else
            static const U32 by32 = sizeof(val)*4;  /* 32 on 64 bits (goal), 16 on 32 bits.
                Just to avoid some static analyzer complaining about shift by 32 on 32-bits target.
                Note that this code path is never triggered in 32-bits mode. */
            unsigned r;
            if (!(val>>by32)) { r=4; } else { r=0; val>>=by32; }
            if (!(val>>16)) { r+=2; val>>=8; } else { val>>=24; }
            r += (!val);
            return r;
#       endif
        } else /* 32 bits */ {
#       if defined(_MSC_VER) && !defined(LZ4_FORCE_SW_BITCOUNT)
            unsigned long r = 0;
            _BitScanReverse( &r, (unsigned long)val );
            return (unsigned)(r>>3);
#       elif (defined(__clang__) || (defined(__GNUC__) && (__GNUC__>=3))) && !defined(LZ4_FORCE_SW_BITCOUNT)
            return (__builtin_clz((U32)val) >> 3);
#       else
            unsigned r;
            if (!(val>>16)) { r=2; val>>=8; } else { r=0; val>>=24; }
            r += (!val);
            return r;
#       endif
        }
    }
}

#define STEPSIZE sizeof(reg_t)
LZ4_FORCE_INLINE
unsigned LZ4_count(const BYTE* pIn, const BYTE* pMatch, const BYTE* pInLimit)
{
    const BYTE* const pStart = pIn;

    if (likely(pIn < pInLimit-(STEPSIZE-1))) {
        reg_t const diff = LZ4_read_ARCH(pMatch) ^ LZ4_read_ARCH(pIn);
        if (!diff) {
            pIn+=STEPSIZE; pMatch+=STEPSIZE;
        } else {
            return LZ4_NbCommonBytes(diff);
    }   }

    while (likely(pIn < pInLimit-(STEPSIZE-1))) {
        reg_t const diff = LZ4_read_ARCH(pMatch) ^ LZ4_read_ARCH(pIn);
        if (!diff) { pIn+=STEPSIZE; pMatch+=STEPSIZE; continue; }
        pIn += LZ4_NbCommonBytes(diff);
        return (unsigned)(pIn - pStart);
    }

    if ((STEPSIZE==8) && (pIn<(pInLimit-3)) && (LZ4_read32(pMatch) == LZ4_read32(pIn))) { pIn+=4; pMatch+=4; }
    if ((pIn<(pInLimit-1)) && (LZ4_read16(pMatch) == LZ4_read16(pIn))) { pIn+=2; pMatch+=2; }
    if ((pIn<pInLimit) && (*pMatch == *pIn)) pIn++;
    return (unsigned)(pIn - pStart);
}


#ifndef LZ4_COMMONDEFS_ONLY
/*-************************************
*  Local Constants
**************************************/
static const int LZ4_64Klimit = ((64 KB) + (MFLIMIT-1));
static const U32 LZ4_skipTrigger = 6;  /* Increase this value ==> compression run slower on incompressible data */


/*-************************************
*  Local Structures and types
**************************************/
typedef enum { notLimited = 0, limitedOutput = 1 } limitedOutput_directive;
typedef enum { clearedTable = 0, byPtr, byU32, byU16 } tableType_t;

/**
 * This enum distinguishes several different modes of accessing previous
 * content in the stream.
 *
 * - noDict        : There is no preceding content.
 * - withPrefix64k : Table entries up to ctx->dictSize before the current blob
 *                   blob being compressed are valid and refer to the preceding
 *                   content (of length ctx->dictSize), which is available
 *                   contiguously preceding in memory the content currently
 *                   being compressed.
 * - usingExtDict  : Like withPrefix64k, but the preceding content is somewhere
 *                   else in memory, starting at ctx->dictionary with length
 *                   ctx->dictSize.
 * - usingDictCtx  : Like usingExtDict, but everything concerning the preceding
 *                   content is in a separate context, pointed to by
 *                   ctx->dictCtx. ctx->dictionary, ctx->dictSize, and table
 *                   entries in the current context that refer to positions
 *                   preceding the beginning of the current compression are
 *                   ignored. Instead, ctx->dictCtx->dictionary and ctx->dictCtx
 *                   ->dictSize describe the location and size of the preceding
 *                   content, and matches are found by looking in the ctx
 *                   ->dictCtx->hashTable.
 */
typedef enum { noDict = 0, withPrefix64k, usingExtDict, usingDictCtx } dict_directive;
typedef enum { noDictIssue = 0, dictSmall } dictIssue_directive;

typedef enum { endOnOutputSize = 0, endOnInputSize = 1 } endCondition_directive;
typedef enum { full = 0, partial = 1 } earlyEnd_directive;


/*-************************************
*  Local Utils
**************************************/
int LZ4_versionNumber (void) { return LZ4_VERSION_NUMBER; }
const char* LZ4_versionString(void) { return LZ4_VERSION_STRING; }
int LZ4_compressBound(int isize)  { return LZ4_COMPRESSBOUND(isize); }
int LZ4_sizeofState() { return LZ4_STREAMSIZE; }


/*-******************************
*  Compression functions
********************************/
static U32 LZ4_hash4(U32 sequence, tableType_t const tableType)
{
    if (tableType == byU16)
        return ((sequence * 2654435761U) >> ((MINMATCH*8)-(LZ4_HASHLOG+1)));
    else
        return ((sequence * 2654435761U) >> ((MINMATCH*8)-LZ4_HASHLOG));
}

static U32 LZ4_hash5(U64 sequence, tableType_t const tableType)
{
    static const U64 prime5bytes = 889523592379ULL;
    static const U64 prime8bytes = 11400714785074694791ULL;
    const U32 hashLog = (tableType == byU16) ? LZ4_HASHLOG+1 : LZ4_HASHLOG;
    if (LZ4_isLittleEndian())
        return (U32)(((sequence << 24) * prime5bytes) >> (64 - hashLog));
    else
        return (U32)(((sequence >> 24) * prime8bytes) >> (64 - hashLog));
}

LZ4_FORCE_INLINE U32 LZ4_hashPosition(const void* const p, tableType_t const tableType)
{
    if ((sizeof(reg_t)==8) && (tableType != byU16)) return LZ4_hash5(LZ4_read_ARCH(p), tableType);
    return LZ4_hash4(LZ4_read32(p), tableType);
}

static void LZ4_putIndexOnHash(U32 index, U32 h, void* tableBase, tableType_t const tableType)
{
    switch (tableType)
    {
    default: /* fallthrough */
    case clearedTable: /* fallthrough */
    case byPtr: { /* illegal! */ assert(0); return; }
    case byU32: { U32* hashTable = (U32*) tableBase; hashTable[h] = index; return; }
    case byU16: { U16* hashTable = (U16*) tableBase; assert(index < 65536); hashTable[h] = (U16)index; return; }
    }
}

static void LZ4_putPositionOnHash(const BYTE* p, U32 h, void* tableBase, tableType_t const tableType, const BYTE* srcBase)
{
    switch (tableType)
    {
    case clearedTable: { /* illegal! */ assert(0); return; }
    case byPtr: { const BYTE** hashTable = (const BYTE**)tableBase; hashTable[h] = p; return; }
    case byU32: { U32* hashTable = (U32*) tableBase; hashTable[h] = (U32)(p-srcBase); return; }
    case byU16: { U16* hashTable = (U16*) tableBase; hashTable[h] = (U16)(p-srcBase); return; }
    }
}

LZ4_FORCE_INLINE void LZ4_putPosition(const BYTE* p, void* tableBase, tableType_t tableType, const BYTE* srcBase)
{
    U32 const h = LZ4_hashPosition(p, tableType);
    LZ4_putPositionOnHash(p, h, tableBase, tableType, srcBase);
}

/* LZ4_getIndexOnHash() :
 * Index of match position registered in hash table.
 * hash position must be calculated by using base+index, or dictBase+index.
 * Assumption 1 : only valid if tableType == byU32 or byU16.
 * Assumption 2 : h is presumed valid (within limits of hash table)
 */
static U32 LZ4_getIndexOnHash(U32 h, const void* tableBase, tableType_t tableType)
{
    LZ4_STATIC_ASSERT(LZ4_MEMORY_USAGE > 2);
    if (tableType == byU32) { const U32* const hashTable = (const U32*) tableBase; assert(h < (1U << (LZ4_MEMORY_USAGE-2))); return hashTable[h]; }
    if (tableType == byU16) { const U16* const hashTable = (const U16*) tableBase; assert(h < (1U << (LZ4_MEMORY_USAGE-1))); return hashTable[h]; }
    assert(0); return 0;  /* forbidden case */
}

static const BYTE* LZ4_getPositionOnHash(U32 h, const void* tableBase, tableType_t tableType, const BYTE* srcBase)
{
    if (tableType == byPtr) { const BYTE* const* hashTable = (const BYTE* const*) tableBase; return hashTable[h]; }
    if (tableType == byU32) { const U32* const hashTable = (const U32*) tableBase; return hashTable[h] + srcBase; }
    { const U16* const hashTable = (const U16*) tableBase; return hashTable[h] + srcBase; }   /* default, to ensure a return */
}

LZ4_FORCE_INLINE const BYTE* LZ4_getPosition(const BYTE* p, const void* tableBase, tableType_t tableType, const BYTE* srcBase)
{
    U32 const h = LZ4_hashPosition(p, tableType);
    return LZ4_getPositionOnHash(h, tableBase, tableType, srcBase);
}


LZ4_FORCE_INLINE void LZ4_prepareTable(
        LZ4_stream_t_internal* const cctx,
        const int inputSize,
        const tableType_t tableType,
        const dict_directive dictDirective) {
    /* If the table hasn't been used, it's guaranteed to be zeroed out, and is
     * therefore safe to use no matter what mode we're in. Otherwise, we figure
     * out if it's safe to leave as is or whether it needs to be reset.
     */
    if (cctx->tableType != clearedTable) {
        if (cctx->tableType != tableType
          || (tableType == byU16 && cctx->currentOffset + inputSize >= 0xFFFFU)
          || (tableType == byU32 && cctx->currentOffset > 1 GB)
          || tableType == byPtr
          || inputSize >= 4 KB)
        {
            DEBUGLOG(4, "Resetting table in %p", cctx);
            MEM_INIT(cctx->hashTable, 0, LZ4_HASHTABLESIZE);
            cctx->currentOffset = 0;
            cctx->tableType = clearedTable;
        } else {
            DEBUGLOG(4, "Re-use hash table (no reset)");
            //if (tableType == byU32) cctx->currentOffset += 64 KB;
        }
    }
    /* If the current offset is zero, we will never look in the external
     * dictionary context, since there is no value a table entry can take that
     * indicates a miss. In that case, we need to bump the offset to something
     * non-zero.
     */
    if (dictDirective == usingDictCtx &&
        tableType != byPtr &&
        cctx->currentOffset == 0)
    {
        cctx->currentOffset = 1;
    }
}

/** LZ4_compress_generic() :
    inlined, to ensure branches are decided at compilation time */
LZ4_FORCE_INLINE int LZ4_compress_generic(
                 LZ4_stream_t_internal* const cctx,
                 const char* const source,
                 char* const dest,
                 const int inputSize,
                 const int maxOutputSize,
                 const limitedOutput_directive outputLimited,
                 const tableType_t tableType,
                 const dict_directive dictDirective,
                 const dictIssue_directive dictIssue,
                 const U32 acceleration)
{
    const BYTE* ip = (const BYTE*) source;

    U32 const startIndex = cctx->currentOffset;
    const BYTE* base = (const BYTE*) source - startIndex;
    const BYTE* lowLimit;

    const LZ4_stream_t_internal* dictCtx = (const LZ4_stream_t_internal*) cctx->dictCtx;
    const BYTE* const dictionary =
        dictDirective == usingDictCtx ? dictCtx->dictionary : cctx->dictionary;
    const U32 dictSize =
        dictDirective == usingDictCtx ? dictCtx->dictSize : cctx->dictSize;

    int const maybe_ext_memSegment = (dictDirective == usingExtDict) || (dictDirective == usingDictCtx);
    U32 const prefixIdxLimit = startIndex - dictSize;   /* used when dictDirective == dictSmall */
    const BYTE* const dictEnd = dictionary + dictSize;
    const BYTE* anchor = (const BYTE*) source;
    const BYTE* const iend = ip + inputSize;
    const BYTE* const mflimitPlusOne = iend - MFLIMIT + 1;
    const BYTE* const matchlimit = iend - LASTLITERALS;

    /* the dictCtx currentOffset is indexed on the start of the dictionary,
     * while a dictionary in the current context precedes the currentOffset */
    const BYTE* dictBase = dictDirective == usingDictCtx ?
        dictionary + dictSize - dictCtx->currentOffset :   /* is it possible that dictCtx->currentOffset != dictCtx->dictSize ? */
        dictionary + dictSize - startIndex;
    const BYTE* dictLowLimit;

    BYTE* op = (BYTE*) dest;
    BYTE* const olimit = op + maxOutputSize;

<<<<<<< HEAD
    U32 offset = 0;
    ptrdiff_t retval = 0;

=======
>>>>>>> c7b17be9
    U32 forwardH;

    /* Init conditions */
    if ((U32)inputSize > (U32)LZ4_MAX_INPUT_SIZE) return 0;   /* Unsupported inputSize, too large (or negative) */
    if (tableType==byPtr) assert(dictDirective==noDict);      /* only supported use case with byPtr */

    lowLimit = (const BYTE*)source - (dictDirective == withPrefix64k ? dictSize : 0);
    dictLowLimit = dictionary ? dictionary : lowLimit;

    if ((tableType == byU16) && (inputSize>=LZ4_64Klimit)) return 0;   /* Size too large (not within 64K limit) */

    /* Update context state */
    if (dictDirective == usingDictCtx) {
        /* Subsequent linked blocks can't use the dictionary. */
        /* Instead, they use the block we just compressed. */
        cctx->dictCtx = NULL;
        cctx->dictSize = (U32)inputSize;
    } else {
        cctx->dictSize += (U32)inputSize;
    }
    cctx->currentOffset += (U32)inputSize;
    cctx->tableType = tableType;

    if (inputSize<LZ4_minLength) goto _last_literals;                  /* Input too small, no compression (all literals) */

    /* First Byte */
    LZ4_putPosition(ip, cctx->hashTable, tableType, base);
    ip++; forwardH = LZ4_hashPosition(ip, tableType);

    /* Main Loop */
    for ( ; ; ) {
        const BYTE* match;
        BYTE* token;

        /* Find a match */
        if (tableType == byPtr) {
            const BYTE* forwardIp = ip;
            unsigned step = 1;
            unsigned searchMatchNb = acceleration << LZ4_skipTrigger;
            do {
                U32 const h = forwardH;
                ip = forwardIp;
                forwardIp += step;
                step = (searchMatchNb++ >> LZ4_skipTrigger);

                if (unlikely(forwardIp > mflimitPlusOne)) goto _last_literals;
                assert(ip < mflimitPlusOne);

                match = LZ4_getPositionOnHash(h, cctx->hashTable, tableType, base);
                forwardH = LZ4_hashPosition(forwardIp, tableType);
                LZ4_putPositionOnHash(ip, h, cctx->hashTable, tableType, base);

            } while ( (match+MAX_DISTANCE < ip)
                   || (LZ4_read32(match) != LZ4_read32(ip)) );

        } else {   /* byU32, byU16 */

            const BYTE* forwardIp = ip;
            unsigned searchMatchNb = acceleration << LZ4_skipTrigger;
            do {
                U32 const h = forwardH;
                U32 const current = forwardIp - base;
                U32 matchIndex = LZ4_getIndexOnHash(h, cctx->hashTable, tableType);
                assert(matchIndex <= current);
                ip = forwardIp;
                assert(searchMatchNb >= (1<<LZ4_skipTrigger));
                forwardIp += (searchMatchNb++ >> LZ4_skipTrigger);

                if (unlikely(forwardIp > mflimitPlusOne)) goto _last_literals;
                assert(ip < mflimitPlusOne);

                if (dictDirective == usingDictCtx) {
                    if (matchIndex < startIndex) {
                        /* there was no match, try the dictionary */
                        matchIndex = LZ4_getIndexOnHash(h, dictCtx->hashTable, byU32);
                        match = dictBase + matchIndex;
                        lowLimit = dictLowLimit;
                    } else {
                        match = base + matchIndex;
                        lowLimit = (const BYTE*)source;
                    }
                } else if (dictDirective==usingExtDict) {
                    if (matchIndex < startIndex) {
                        match = dictBase + matchIndex;
                        lowLimit = dictLowLimit;
                    } else {
                        match = base + matchIndex;
                        lowLimit = (const BYTE*)source;
                    }
                } else {   /* single continuous memory segment */
                    match = base + matchIndex;
                }
                forwardH = LZ4_hashPosition(forwardIp, tableType);
                LZ4_putIndexOnHash(current, h, cctx->hashTable, tableType);

                if ((dictIssue == dictSmall) && (matchIndex < prefixIdxLimit)) continue;    /* match outside of valid area */
                if ((tableType != byU16) && (matchIndex+MAX_DISTANCE < current)) continue;  /* too far */
                if (tableType == byU16) assert((current - matchIndex) <= MAX_DISTANCE);     /* too_far presumed impossible with byU16 */

                if (LZ4_read32(match) == LZ4_read32(ip)) {
                    if (maybe_ext_memSegment) offset = current - matchIndex;
                    break;   /* match found */
                }

            } while(1);
        }

        /* Catch up */
        while (((ip>anchor) & (match > lowLimit)) && (unlikely(ip[-1]==match[-1]))) { ip--; match--; }

        /* Encode Literals */
        {   unsigned const litLength = (unsigned)(ip - anchor);
            token = op++;
            if ((outputLimited) &&  /* Check output buffer overflow */
                (unlikely(op + litLength + (2 + 1 + LASTLITERALS) + (litLength/255) > olimit)))
                return 0;
            if (litLength >= RUN_MASK) {
                int len = (int)litLength-RUN_MASK;
                *token = (RUN_MASK<<ML_BITS);
                for(; len >= 255 ; len-=255) *op++ = 255;
                *op++ = (BYTE)len;
            }
            else *token = (BYTE)(litLength<<ML_BITS);

            /* Copy Literals */
            LZ4_wildCopy(op, anchor, op+litLength);
            op+=litLength;
        }

_next_match:
        /* Encode Offset */
        if (maybe_ext_memSegment) {   /* static test */
            assert(offset <= MAX_DISTANCE && offset > 0);
            LZ4_writeLE16(op, (U16)offset); op+=2;
        } else  {
            assert(ip-match <= MAX_DISTANCE);
            LZ4_writeLE16(op, (U16)(ip - match)); op+=2;
        }

        /* Encode MatchLength */
        {   unsigned matchCode;

            if ( (dictDirective==usingExtDict || dictDirective==usingDictCtx)
              && (lowLimit==dictionary) ) {
                const BYTE* limit;
                limit = ip + (dictEnd-match);
                if (limit > matchlimit) limit = matchlimit;
                matchCode = LZ4_count(ip+MINMATCH, match+MINMATCH, limit);
                ip += MINMATCH + matchCode;
                if (ip==limit) {
                    unsigned const more = LZ4_count(ip, (const BYTE*)source, matchlimit);
                    matchCode += more;
                    ip += more;
                }
            } else {
                matchCode = LZ4_count(ip+MINMATCH, match+MINMATCH, matchlimit);
                ip += MINMATCH + matchCode;
            }

            if ( outputLimited &&    /* Check output buffer overflow */
                (unlikely(op + (1 + LASTLITERALS) + (matchCode>>8) > olimit)) )
                return 0;
            if (matchCode >= ML_MASK) {
                *token += ML_MASK;
                matchCode -= ML_MASK;
                LZ4_write32(op, 0xFFFFFFFF);
                while (matchCode >= 4*255) {
                    op+=4;
                    LZ4_write32(op, 0xFFFFFFFF);
                    matchCode -= 4*255;
                }
                op += matchCode / 255;
                *op++ = (BYTE)(matchCode % 255);
            } else
                *token += (BYTE)(matchCode);
        }

        anchor = ip;

        /* Test end of chunk */
        if (ip >= mflimitPlusOne) break;

        /* Fill table */
        LZ4_putPosition(ip-2, cctx->hashTable, tableType, base);

#if 1
        /* Test next position */
        if (tableType == byPtr) {

            match = LZ4_getPosition(ip, cctx->hashTable, tableType, base);
            LZ4_putPosition(ip, cctx->hashTable, tableType, base);
            if ( (match+MAX_DISTANCE >= ip)
              && (LZ4_read32(match) == LZ4_read32(ip)) )
            { token=op++; *token=0; goto _next_match; }

        } else {   /* byU32, byU16 */

            U32 const h = LZ4_hashPosition(ip, tableType);
            U32 const current = (U32)(ip-base);
            U32 matchIndex = LZ4_getIndexOnHash(h, cctx->hashTable, tableType);
            assert(matchIndex < current);
            if (dictDirective == usingDictCtx) {
                if (matchIndex < startIndex) {
                    /* there was no match, try the dictionary */
                    matchIndex = LZ4_getIndexOnHash(h, dictCtx->hashTable, byU32);
                    match = dictBase + matchIndex;
                } else {
                    match = base + matchIndex;
                }
            } else if (dictDirective==usingExtDict) {
                if (matchIndex < startIndex) {
                    match = dictBase + matchIndex;
                } else {
                    match = base + matchIndex;
                }
            } else {   /* single memory segment */
                match = base + matchIndex;
            }
            LZ4_putIndexOnHash(current, h, cctx->hashTable, tableType);
            if ( ((dictIssue==dictSmall) ? (matchIndex >= prefixIdxLimit) : 1)
              && ((tableType==byU16) ? 1 : (matchIndex+MAX_DISTANCE >= current))
              && (LZ4_read32(match) == LZ4_read32(ip)) ) {
                token=op++;
                *token=0;
                if (maybe_ext_memSegment)
                    offset = current - matchIndex;
                goto _next_match;
            }
        }

        /* Prepare next loop */
        forwardH = LZ4_hashPosition(++ip, tableType);

#else

        /* Prepare next loop */
        forwardH = LZ4_hashPosition(ip, tableType);

#endif

    }

_last_literals:
    /* Encode Last Literals */
    {   size_t const lastRun = (size_t)(iend - anchor);
        if ( (outputLimited) &&  /* Check output buffer overflow */
            ((op - (BYTE*)dest) + lastRun + 1 + ((lastRun+255-RUN_MASK)/255) > (U32)maxOutputSize) )
            return 0;
        if (lastRun >= RUN_MASK) {
            size_t accumulator = lastRun - RUN_MASK;
            *op++ = RUN_MASK << ML_BITS;
            for(; accumulator >= 255 ; accumulator-=255) *op++ = 255;
            *op++ = (BYTE) accumulator;
        } else {
            *op++ = (BYTE)(lastRun<<ML_BITS);
        }
        memcpy(op, anchor, lastRun);
        op += lastRun;
    }

    return (int)(((char*)op) - dest);
}


int LZ4_compress_fast_extState(void* state, const char* source, char* dest, int inputSize, int maxOutputSize, int acceleration)
{
    LZ4_stream_t_internal* ctx = &((LZ4_stream_t*)state)->internal_donotuse;
    if (acceleration < 1) acceleration = ACCELERATION_DEFAULT;
    LZ4_resetStream((LZ4_stream_t*)state);
    if (maxOutputSize >= LZ4_compressBound(inputSize)) {
        if (inputSize < LZ4_64Klimit) {
            return LZ4_compress_generic(ctx, source, dest, inputSize, 0, notLimited, byU16, noDict, noDictIssue, acceleration);
        } else {
            const tableType_t tableType = ((sizeof(void*)==4) && ((uptrval)source > MAX_DISTANCE)) ? byPtr : byU32;
            return LZ4_compress_generic(ctx, source, dest, inputSize, 0, notLimited, tableType, noDict, noDictIssue, acceleration);
        }
    } else {
        if (inputSize < LZ4_64Klimit) {;
            return LZ4_compress_generic(ctx, source, dest, inputSize, maxOutputSize, limitedOutput, byU16, noDict, noDictIssue, acceleration);
        } else {
            const tableType_t tableType = ((sizeof(void*)==4) && ((uptrval)source > MAX_DISTANCE)) ? byPtr : byU32;
            return LZ4_compress_generic(ctx, source, dest, inputSize, maxOutputSize, limitedOutput, tableType, noDict, noDictIssue, acceleration);
        }
    }
}

/**
 * LZ4_compress_fast_extState_noReset is a variant of LZ4_compress_fast_extState
 * that can be used when the state is known to have already been initialized
 * (via LZ4_resetStream or an earlier call to LZ4_compress_fast_extState /
 * LZ4_compress_fast_extState_noReset). This can provide significantly better
 * performance when the context reset would otherwise be a significant part of
 * the cost of the compression, e.g., when the data to be compressed is small.
 */
int LZ4_compress_fast_extState_noReset(void* state, const char* src, char* dst, int srcSize, int dstCapacity, int acceleration)
{
    LZ4_stream_t_internal* ctx = &((LZ4_stream_t*)state)->internal_donotuse;
    if (acceleration < 1) acceleration = ACCELERATION_DEFAULT;
    ctx->dictionary = NULL;
    ctx->dictSize = 0;
    ctx->dictCtx = NULL;

    if (dstCapacity >= LZ4_compressBound(srcSize)) {
        if (srcSize < LZ4_64Klimit) {
            const tableType_t tableType = byU16;
            LZ4_prepareTable(ctx, srcSize, tableType, noDict);
            if (ctx->currentOffset) {
                return LZ4_compress_generic(ctx, src, dst, srcSize, 0, notLimited, tableType, noDict, dictSmall, acceleration);
            } else {
                return LZ4_compress_generic(ctx, src, dst, srcSize, 0, notLimited, tableType, noDict, noDictIssue, acceleration);
            }
        } else {
            const tableType_t tableType =  ((sizeof(void*)==4) && ((uptrval)src > MAX_DISTANCE)) ? byPtr : byU32;
            LZ4_prepareTable(ctx, srcSize, tableType, noDict);
            if (ctx->currentOffset) {
                ctx->currentOffset += 64 KB;
            }
            return LZ4_compress_generic(ctx, src, dst, srcSize, 0, notLimited, tableType, noDict, noDictIssue, acceleration);
        }
    } else {
        if (srcSize < LZ4_64Klimit) {
            const tableType_t tableType = byU16;
            LZ4_prepareTable(ctx, srcSize, tableType, noDict);
            if (ctx->currentOffset) {
                return LZ4_compress_generic(ctx, src, dst, srcSize, dstCapacity, limitedOutput, tableType, noDict, dictSmall, acceleration);
            } else {
                return LZ4_compress_generic(ctx, src, dst, srcSize, dstCapacity, limitedOutput, tableType, noDict, noDictIssue, acceleration);
            }
        } else {
            const tableType_t tableType = ((sizeof(void*)==4) && ((uptrval)src > MAX_DISTANCE)) ? byPtr : byU32;
            LZ4_prepareTable(ctx, srcSize, tableType, noDict);
            if (ctx->currentOffset) {
                ctx->currentOffset += 64 KB;
            }
            return LZ4_compress_generic(ctx, src, dst, srcSize, dstCapacity, limitedOutput, tableType, noDict, noDictIssue, acceleration);
        }
    }
}


int LZ4_compress_fast(const char* source, char* dest, int inputSize, int maxOutputSize, int acceleration)
{
    int result;
#if (LZ4_HEAPMODE)
    LZ4_stream_t* ctxPtr = ALLOC(sizeof(LZ4_stream_t));   /* malloc-calloc always properly aligned */
    if (ctxPtr == NULL) return 0;
#else
    LZ4_stream_t ctx;
    LZ4_stream_t* const ctxPtr = &ctx;
#endif
    result = LZ4_compress_fast_extState(ctxPtr, source, dest, inputSize, maxOutputSize, acceleration);

#if (LZ4_HEAPMODE)
    FREEMEM(ctxPtr);
#endif
    return result;
}


int LZ4_compress_default(const char* source, char* dest, int inputSize, int maxOutputSize)
{
    return LZ4_compress_fast(source, dest, inputSize, maxOutputSize, 1);
}


/* hidden debug function */
/* strangely enough, gcc generates faster code when this function is uncommented, even if unused */
int LZ4_compress_fast_force(const char* source, char* dest, int inputSize, int maxOutputSize, int acceleration)
{
    LZ4_stream_t ctx;
    LZ4_resetStream(&ctx);

    if (inputSize < LZ4_64Klimit)
        return LZ4_compress_generic(&ctx.internal_donotuse, source, dest, inputSize, maxOutputSize, limitedOutput, byU16,                        noDict, noDictIssue, acceleration);
    else
        return LZ4_compress_generic(&ctx.internal_donotuse, source, dest, inputSize, maxOutputSize, limitedOutput, sizeof(void*)==8 ? byU32 : byPtr, noDict, noDictIssue, acceleration);
}


/*-******************************
*  *_destSize() variant
********************************/

static int LZ4_compress_destSize_generic(
                       LZ4_stream_t_internal* const ctx,
                 const char* const src,
                       char* const dst,
                       int*  const srcSizePtr,
                 const int targetDstSize,
                 const tableType_t tableType)
{
    const BYTE* ip = (const BYTE*) src;
    const BYTE* base = (const BYTE*) src;
    const BYTE* lowLimit = (const BYTE*) src;
    const BYTE* anchor = ip;
    const BYTE* const iend = ip + *srcSizePtr;
    const BYTE* const mflimit = iend - MFLIMIT;
    const BYTE* const matchlimit = iend - LASTLITERALS;

    BYTE* op = (BYTE*) dst;
    BYTE* const oend = op + targetDstSize;
    BYTE* const oMaxLit = op + targetDstSize - 2 /* offset */ - 8 /* because 8+MINMATCH==MFLIMIT */ - 1 /* token */;
    BYTE* const oMaxMatch = op + targetDstSize - (LASTLITERALS + 1 /* token */);
    BYTE* const oMaxSeq = oMaxLit - 1 /* token */;

    U32 forwardH;


    /* Init conditions */
    if (targetDstSize < 1) return 0;                                     /* Impossible to store anything */
    if ((U32)*srcSizePtr > (U32)LZ4_MAX_INPUT_SIZE) return 0;            /* Unsupported input size, too large (or negative) */
    if ((tableType == byU16) && (*srcSizePtr>=LZ4_64Klimit)) return 0;   /* Size too large (not within 64K limit) */
    if (*srcSizePtr<LZ4_minLength) goto _last_literals;                  /* Input too small, no compression (all literals) */

    /* First Byte */
    *srcSizePtr = 0;
    LZ4_putPosition(ip, ctx->hashTable, tableType, base);
    ip++; forwardH = LZ4_hashPosition(ip, tableType);

    /* Main Loop */
    for ( ; ; ) {
        const BYTE* match;
        BYTE* token;

        /* Find a match */
        {   const BYTE* forwardIp = ip;
            unsigned step = 1;
            unsigned searchMatchNb = 1 << LZ4_skipTrigger;

            do {
                U32 h = forwardH;
                ip = forwardIp;
                forwardIp += step;
                step = (searchMatchNb++ >> LZ4_skipTrigger);

                if (unlikely(forwardIp > mflimit)) goto _last_literals;

                match = LZ4_getPositionOnHash(h, ctx->hashTable, tableType, base);
                forwardH = LZ4_hashPosition(forwardIp, tableType);
                LZ4_putPositionOnHash(ip, h, ctx->hashTable, tableType, base);

            } while ( ((tableType==byU16) ? 0 : (match + MAX_DISTANCE < ip))
                || (LZ4_read32(match) != LZ4_read32(ip)) );
        }

        /* Catch up */
        while ((ip>anchor) && (match > lowLimit) && (unlikely(ip[-1]==match[-1]))) { ip--; match--; }

        /* Encode Literal length */
        {   unsigned litLength = (unsigned)(ip - anchor);
            token = op++;
            if (op + ((litLength+240)/255) + litLength > oMaxLit) {
                /* Not enough space for a last match */
                op--;
                goto _last_literals;
            }
            if (litLength>=RUN_MASK) {
                unsigned len = litLength - RUN_MASK;
                *token=(RUN_MASK<<ML_BITS);
                for(; len >= 255 ; len-=255) *op++ = 255;
                *op++ = (BYTE)len;
            }
            else *token = (BYTE)(litLength<<ML_BITS);

            /* Copy Literals */
            LZ4_wildCopy(op, anchor, op+litLength);
            op += litLength;
        }

_next_match:
        /* Encode Offset */
        LZ4_writeLE16(op, (U16)(ip-match)); op+=2;

        /* Encode MatchLength */
        {   size_t matchLength = LZ4_count(ip+MINMATCH, match+MINMATCH, matchlimit);

            if (op + ((matchLength+240)/255) > oMaxMatch) {
                /* Match description too long : reduce it */
                matchLength = (15-1) + (oMaxMatch-op) * 255;
            }
            ip += MINMATCH + matchLength;

            if (matchLength>=ML_MASK) {
                *token += ML_MASK;
                matchLength -= ML_MASK;
                while (matchLength >= 255) { matchLength-=255; *op++ = 255; }
                *op++ = (BYTE)matchLength;
            }
            else *token += (BYTE)(matchLength);
        }

        anchor = ip;

        /* Test end of block */
        if (ip > mflimit) break;
        if (op > oMaxSeq) break;

        /* Fill table */
        LZ4_putPosition(ip-2, ctx->hashTable, tableType, base);

        /* Test next position */
        match = LZ4_getPosition(ip, ctx->hashTable, tableType, base);
        LZ4_putPosition(ip, ctx->hashTable, tableType, base);
        if ( (match+MAX_DISTANCE>=ip)
            && (LZ4_read32(match)==LZ4_read32(ip)) )
        { token=op++; *token=0; goto _next_match; }

        /* Prepare next loop */
        forwardH = LZ4_hashPosition(++ip, tableType);
    }

_last_literals:
    /* Encode Last Literals */
    {   size_t lastRunSize = (size_t)(iend - anchor);
        if (op + 1 /* token */ + ((lastRunSize+240)/255) /* litLength */ + lastRunSize /* literals */ > oend) {
            /* adapt lastRunSize to fill 'dst' */
            lastRunSize  = (oend-op) - 1;
            lastRunSize -= (lastRunSize+240)/255;
        }
        ip = anchor + lastRunSize;

        if (lastRunSize >= RUN_MASK) {
            size_t accumulator = lastRunSize - RUN_MASK;
            *op++ = RUN_MASK << ML_BITS;
            for(; accumulator >= 255 ; accumulator-=255) *op++ = 255;
            *op++ = (BYTE) accumulator;
        } else {
            *op++ = (BYTE)(lastRunSize<<ML_BITS);
        }
        memcpy(op, anchor, lastRunSize);
        op += lastRunSize;
    }

    /* End */
    *srcSizePtr = (int) (((const char*)ip)-src);
    return (int) (((char*)op)-dst);
}


static int LZ4_compress_destSize_extState (LZ4_stream_t* state, const char* src, char* dst, int* srcSizePtr, int targetDstSize)
{
    LZ4_resetStream(state);

    if (targetDstSize >= LZ4_compressBound(*srcSizePtr)) {  /* compression success is guaranteed */
        return LZ4_compress_fast_extState(state, src, dst, *srcSizePtr, targetDstSize, 1);
    } else {
        if (*srcSizePtr < LZ4_64Klimit) {
            return LZ4_compress_destSize_generic(&state->internal_donotuse, src, dst, srcSizePtr, targetDstSize, byU16);
        } else {
            tableType_t const tableType = ((sizeof(void*)==4) && ((uptrval)src > MAX_DISTANCE)) ? byPtr : byU32;
            return LZ4_compress_destSize_generic(&state->internal_donotuse, src, dst, srcSizePtr, targetDstSize, tableType);
    }   }
}


int LZ4_compress_destSize(const char* src, char* dst, int* srcSizePtr, int targetDstSize)
{
#if (LZ4_HEAPMODE)
    LZ4_stream_t* ctx = (LZ4_stream_t*)ALLOC(sizeof(LZ4_stream_t));   /* malloc-calloc always properly aligned */
    if (ctx == NULL) return 0;
#else
    LZ4_stream_t ctxBody;
    LZ4_stream_t* ctx = &ctxBody;
#endif

    int result = LZ4_compress_destSize_extState(ctx, src, dst, srcSizePtr, targetDstSize);

#if (LZ4_HEAPMODE)
    FREEMEM(ctx);
#endif
    return result;
}



/*-******************************
*  Streaming functions
********************************/

LZ4_stream_t* LZ4_createStream(void)
{
    LZ4_stream_t* lz4s = (LZ4_stream_t*)ALLOC(sizeof(LZ4_stream_t));
    LZ4_STATIC_ASSERT(LZ4_STREAMSIZE >= sizeof(LZ4_stream_t_internal));    /* A compilation error here means LZ4_STREAMSIZE is not large enough */
    DEBUGLOG(4, "LZ4_createStream %p", lz4s);
    if (lz4s == NULL) return NULL;
    LZ4_resetStream(lz4s);
    return lz4s;
}

void LZ4_resetStream (LZ4_stream_t* LZ4_stream)
{
    DEBUGLOG(5, "LZ4_resetStream %p", LZ4_stream);
    MEM_INIT(LZ4_stream, 0, sizeof(LZ4_stream_t));
    LZ4_stream->internal_donotuse.tableType = clearedTable;
}

int LZ4_freeStream (LZ4_stream_t* LZ4_stream)
{
    if (!LZ4_stream) return 0;   /* support free on NULL */
    DEBUGLOG(5, "LZ4_freeStream %p", LZ4_stream);
    FREEMEM(LZ4_stream);
    return (0);
}


#define HASH_UNIT sizeof(reg_t)
int LZ4_loadDict (LZ4_stream_t* LZ4_dict, const char* dictionary, int dictSize)
{
    LZ4_stream_t_internal* dict = &LZ4_dict->internal_donotuse;
    const BYTE* p = (const BYTE*)dictionary;
    const BYTE* const dictEnd = p + dictSize;
    const BYTE* base;

    DEBUGLOG(4, "LZ4_loadDict %p", LZ4_dict);

    if ((dict->initCheck)
      || (dict->tableType != byU32 && dict->tableType != clearedTable)
      || (dict->currentOffset > 1 GB))  /* Uninitialized structure, or reuse overflow */
        LZ4_resetStream(LZ4_dict);

    if ((dictEnd - p) > 64 KB) p = dictEnd - 64 KB;
    dict->currentOffset += 64 KB;
    base = p - dict->currentOffset;
    dict->dictionary = p;
    dict->dictSize = (U32)(dictEnd - p);
    dict->currentOffset += dict->dictSize;
    dict->tableType = byU32;

    if (dictSize < (int)HASH_UNIT) {
        return 0;
    }

    while (p <= dictEnd-HASH_UNIT) {
        LZ4_putPosition(p, dict->hashTable, byU32, base);
        p+=3;
    }

    return dict->dictSize;
}


static void LZ4_renormDictT(LZ4_stream_t_internal* LZ4_dict, const BYTE* src)
{
    if ((LZ4_dict->currentOffset > 0x80000000) ||
        ((uptrval)LZ4_dict->currentOffset > (uptrval)src)) {   /* address space overflow */
        /* rescale hash table */
        U32 const delta = LZ4_dict->currentOffset - 64 KB;
        const BYTE* dictEnd = LZ4_dict->dictionary + LZ4_dict->dictSize;
        int i;
        DEBUGLOG(4, "LZ4_renormDictT %p", LZ4_dict);
        for (i=0; i<LZ4_HASH_SIZE_U32; i++) {
            if (LZ4_dict->hashTable[i] < delta) LZ4_dict->hashTable[i]=0;
            else LZ4_dict->hashTable[i] -= delta;
        }
        LZ4_dict->currentOffset = 64 KB;
        if (LZ4_dict->dictSize > 64 KB) LZ4_dict->dictSize = 64 KB;
        LZ4_dict->dictionary = dictEnd - LZ4_dict->dictSize;
    }
}


int LZ4_compress_fast_continue (LZ4_stream_t* LZ4_stream, const char* source, char* dest, int inputSize, int maxOutputSize, int acceleration)
{
    const tableType_t tableType = byU32;
    LZ4_stream_t_internal* streamPtr = &LZ4_stream->internal_donotuse;
    const BYTE* const dictEnd = streamPtr->dictionary + streamPtr->dictSize;

    const BYTE* smallest = (const BYTE*) source;
    if (streamPtr->initCheck) return 0;   /* Uninitialized structure detected */
    if ((streamPtr->dictSize>0) && (smallest>dictEnd)) smallest = dictEnd;
    LZ4_renormDictT(streamPtr, smallest);
    if (acceleration < 1) acceleration = ACCELERATION_DEFAULT;

    /* Check overlapping input/dictionary space */
    {   const BYTE* sourceEnd = (const BYTE*) source + inputSize;
        if ((sourceEnd > streamPtr->dictionary) && (sourceEnd < dictEnd)) {
            streamPtr->dictSize = (U32)(dictEnd - sourceEnd);
            if (streamPtr->dictSize > 64 KB) streamPtr->dictSize = 64 KB;
            if (streamPtr->dictSize < 4) streamPtr->dictSize = 0;
            streamPtr->dictionary = dictEnd - streamPtr->dictSize;
        }
    }

    /* prefix mode : source data follows dictionary */
    if (dictEnd == (const BYTE*)source) {
        LZ4_prepareTable(streamPtr, inputSize, tableType, withPrefix64k);
        if ((streamPtr->dictSize < 64 KB) && (streamPtr->dictSize < streamPtr->currentOffset))
            return LZ4_compress_generic(streamPtr, source, dest, inputSize, maxOutputSize, limitedOutput, tableType, withPrefix64k, dictSmall, acceleration);
        else
            return LZ4_compress_generic(streamPtr, source, dest, inputSize, maxOutputSize, limitedOutput, tableType, withPrefix64k, noDictIssue, acceleration);
    }

    /* external dictionary mode */
    {   int result;
        if (streamPtr->dictCtx) {
            /* We depend here on the fact that dictCtx'es (produced by
             * LZ4_loadDict) guarantee that their tables contain no references
             * to offsets between dictCtx->currentOffset - 64 KB and
             * dictCtx->currentOffset - dictCtx->dictSize. This makes it safe
             * to use noDictIssue even when the dict isn't a full 64 KB.
             */
            if (inputSize > 4 KB) {
                /* For compressing large blobs, it is faster to pay the setup
                 * cost to copy the dictionary's tables into the active context,
                 * so that the compression loop is only looking in one table.
                 */
                memcpy(streamPtr, streamPtr->dictCtx, sizeof(LZ4_stream_t));
                result = LZ4_compress_generic(streamPtr, source, dest, inputSize, maxOutputSize, limitedOutput, tableType, usingExtDict, noDictIssue, acceleration);
            } else {
                LZ4_prepareTable(streamPtr, inputSize, tableType, usingDictCtx);
                result = LZ4_compress_generic(streamPtr, source, dest, inputSize, maxOutputSize, limitedOutput, tableType, usingDictCtx, noDictIssue, acceleration);
            }
        } else {  /* no dictCtx */
            LZ4_prepareTable(streamPtr, inputSize, tableType, usingExtDict);
            if ((streamPtr->dictSize < 64 KB) && (streamPtr->dictSize < streamPtr->currentOffset)) {
                result = LZ4_compress_generic(streamPtr, source, dest, inputSize, maxOutputSize, limitedOutput, tableType, usingExtDict, dictSmall, acceleration);
            } else {
                result = LZ4_compress_generic(streamPtr, source, dest, inputSize, maxOutputSize, limitedOutput, tableType, usingExtDict, noDictIssue, acceleration);
            }
        }
        streamPtr->dictionary = (const BYTE*)source;
        streamPtr->dictSize = (U32)inputSize;
        return result;
    }
}


/* Hidden debug function, to force external dictionary mode */
int LZ4_compress_forceExtDict (LZ4_stream_t* LZ4_dict, const char* source, char* dest, int inputSize)
{
    LZ4_stream_t_internal* streamPtr = &LZ4_dict->internal_donotuse;
    int result;
    const BYTE* const dictEnd = streamPtr->dictionary + streamPtr->dictSize;

    const BYTE* smallest = dictEnd;
    if (smallest > (const BYTE*) source) smallest = (const BYTE*) source;
    LZ4_renormDictT(streamPtr, smallest);

    if ((streamPtr->dictSize < 64 KB) && (streamPtr->dictSize < streamPtr->currentOffset)) {
        result = LZ4_compress_generic(streamPtr, source, dest, inputSize, 0, notLimited, byU32, usingExtDict, dictSmall, 1);
    } else {
        result = LZ4_compress_generic(streamPtr, source, dest, inputSize, 0, notLimited, byU32, usingExtDict, noDictIssue, 1);
    }

    streamPtr->dictionary = (const BYTE*)source;
    streamPtr->dictSize = (U32)inputSize;

    return result;
}


/*! LZ4_saveDict() :
 *  If previously compressed data block is not guaranteed to remain available at its memory location,
 *  save it into a safer place (char* safeBuffer).
 *  Note : you don't need to call LZ4_loadDict() afterwards,
 *         dictionary is immediately usable, you can therefore call LZ4_compress_fast_continue().
 *  Return : saved dictionary size in bytes (necessarily <= dictSize), or 0 if error.
 */
int LZ4_saveDict (LZ4_stream_t* LZ4_dict, char* safeBuffer, int dictSize)
{
    LZ4_stream_t_internal* const dict = &LZ4_dict->internal_donotuse;
    const BYTE* const previousDictEnd = dict->dictionary + dict->dictSize;

    if ((U32)dictSize > 64 KB) dictSize = 64 KB;   /* useless to define a dictionary > 64 KB */
    if ((U32)dictSize > dict->dictSize) dictSize = dict->dictSize;

    memmove(safeBuffer, previousDictEnd - dictSize, dictSize);

    dict->dictionary = (const BYTE*)safeBuffer;
    dict->dictSize = (U32)dictSize;

    return dictSize;
}



/*-*****************************
*  Decompression functions
*******************************/
/*! LZ4_decompress_generic() :
 *  This generic decompression function covers all use cases.
 *  It shall be instantiated several times, using different sets of directives.
 *  Note that it is important for performance that this function really get inlined,
 *  in order to remove useless branches during compilation optimization.
 */
LZ4_FORCE_O2_GCC_PPC64LE
LZ4_FORCE_INLINE int LZ4_decompress_generic(
                 const char* const src,
                 char* const dst,
                 int srcSize,
                 int outputSize,         /* If endOnInput==endOnInputSize, this value is `dstCapacity` */

                 int endOnInput,         /* endOnOutputSize, endOnInputSize */
                 int partialDecoding,    /* full, partial */
                 int targetOutputSize,   /* only used if partialDecoding==partial */
                 int dict,               /* noDict, withPrefix64k, usingExtDict */
                 const BYTE* const lowPrefix,  /* always <= dst, == dst when no prefix */
                 const BYTE* const dictStart,  /* only if dict==usingExtDict */
                 const size_t dictSize         /* note : = 0 if noDict */
                 )
{
    const BYTE* ip = (const BYTE*) src;
    const BYTE* const iend = ip + srcSize;

    BYTE* op = (BYTE*) dst;
    BYTE* const oend = op + outputSize;
    BYTE* cpy;
    BYTE* oexit = op + targetOutputSize;

    const BYTE* const dictEnd = (const BYTE*)dictStart + dictSize;
    const unsigned inc32table[8] = {0, 1, 2,  1,  0,  4, 4, 4};
    const int      dec64table[8] = {0, 0, 0, -1, -4,  1, 2, 3};

    const int safeDecode = (endOnInput==endOnInputSize);
    const int checkOffset = ((safeDecode) && (dictSize < (int)(64 KB)));


    /* Special cases */
    if ((partialDecoding) && (oexit > oend-MFLIMIT)) oexit = oend-MFLIMIT;                      /* targetOutputSize too high => just decode everything */
    if ((endOnInput) && (unlikely(outputSize==0))) return ((srcSize==1) && (*ip==0)) ? 0 : -1;  /* Empty output buffer */
    if ((!endOnInput) && (unlikely(outputSize==0))) return (*ip==0?1:-1);

    /* Main Loop : decode sequences */
    while (1) {
        size_t length;
        const BYTE* match;
        size_t offset;

        unsigned const token = *ip++;

        /* shortcut for common case :
         * in most circumstances, we expect to decode small matches (<= 18 bytes) separated by few literals (<= 14 bytes).
         * this shortcut was tested on x86 and x64, where it improves decoding speed.
         * it has not yet been benchmarked on ARM, Power, mips, etc. */
        if (((ip + 14 /*maxLL*/ + 2 /*offset*/ <= iend)
          & (op + 14 /*maxLL*/ + 18 /*maxML*/ <= oend))
          & ((token < (15<<ML_BITS)) & ((token & ML_MASK) != 15)) ) {
            size_t const ll = token >> ML_BITS;
            size_t const off = LZ4_readLE16(ip+ll);
            const BYTE* const matchPtr = op + ll - off;  /* pointer underflow risk ? */
            if ((off >= 8) /* do not deal with overlapping matches */ & (matchPtr >= lowPrefix)) {
                size_t const ml = (token & ML_MASK) + MINMATCH;
                memcpy(op, ip, 16); op += ll; ip += ll + 2 /*offset*/;
                memcpy(op + 0, matchPtr + 0, 8);
                memcpy(op + 8, matchPtr + 8, 8);
                memcpy(op +16, matchPtr +16, 2);
                op += ml;
                continue;
            }
        }

        /* decode literal length */
        if ((length=(token>>ML_BITS)) == RUN_MASK) {
            unsigned s;
            do {
                s = *ip++;
                length += s;
            } while ( likely(endOnInput ? ip<iend-RUN_MASK : 1) & (s==255) );
            if ((safeDecode) && unlikely((uptrval)(op)+length<(uptrval)(op))) goto _output_error;   /* overflow detection */
            if ((safeDecode) && unlikely((uptrval)(ip)+length<(uptrval)(ip))) goto _output_error;   /* overflow detection */
        }

        /* copy literals */
        cpy = op+length;
        if ( ((endOnInput) && ((cpy>(partialDecoding?oexit:oend-MFLIMIT)) || (ip+length>iend-(2+1+LASTLITERALS))) )
            || ((!endOnInput) && (cpy>oend-WILDCOPYLENGTH)) )
        {
            if (partialDecoding) {
                if (cpy > oend) goto _output_error;                           /* Error : write attempt beyond end of output buffer */
                if ((endOnInput) && (ip+length > iend)) goto _output_error;   /* Error : read attempt beyond end of input buffer */
            } else {
                if ((!endOnInput) && (cpy != oend)) goto _output_error;       /* Error : block decoding must stop exactly there */
                if ((endOnInput) && ((ip+length != iend) || (cpy > oend))) goto _output_error;   /* Error : input must be consumed */
            }
            memcpy(op, ip, length);
            ip += length;
            op += length;
            break;     /* Necessarily EOF, due to parsing restrictions */
        }
        LZ4_wildCopy(op, ip, cpy);
        ip += length; op = cpy;

        /* get offset */
        offset = LZ4_readLE16(ip); ip+=2;
        match = op - offset;
        if ((checkOffset) && (unlikely(match + dictSize < lowPrefix))) goto _output_error;   /* Error : offset outside buffers */
        LZ4_write32(op, (U32)offset);   /* costs ~1%; silence an msan warning when offset==0 */

        /* get matchlength */
        length = token & ML_MASK;
        if (length == ML_MASK) {
            unsigned s;
            do {
                s = *ip++;
                if ((endOnInput) && (ip > iend-LASTLITERALS)) goto _output_error;
                length += s;
            } while (s==255);
            if ((safeDecode) && unlikely((uptrval)(op)+length<(uptrval)op)) goto _output_error;   /* overflow detection */
        }
        length += MINMATCH;

        /* check external dictionary */
        if ((dict==usingExtDict) && (match < lowPrefix)) {
            if (unlikely(op+length > oend-LASTLITERALS)) goto _output_error;   /* doesn't respect parsing restriction */

            if (length <= (size_t)(lowPrefix-match)) {
                /* match can be copied as a single segment from external dictionary */
                memmove(op, dictEnd - (lowPrefix-match), length);
                op += length;
            } else {
                /* match encompass external dictionary and current block */
                size_t const copySize = (size_t)(lowPrefix-match);
                size_t const restSize = length - copySize;
                memcpy(op, dictEnd - copySize, copySize);
                op += copySize;
                if (restSize > (size_t)(op-lowPrefix)) {  /* overlap copy */
                    BYTE* const endOfMatch = op + restSize;
                    const BYTE* copyFrom = lowPrefix;
                    while (op < endOfMatch) *op++ = *copyFrom++;
                } else {
                    memcpy(op, lowPrefix, restSize);
                    op += restSize;
            }   }
            continue;
        }

        /* copy match within block */
        cpy = op + length;
        if (unlikely(offset<8)) {
            op[0] = match[0];
            op[1] = match[1];
            op[2] = match[2];
            op[3] = match[3];
            match += inc32table[offset];
            memcpy(op+4, match, 4);
            match -= dec64table[offset];
        } else { memcpy(op, match, 8); match+=8; }
        op += 8;

        if (unlikely(cpy>oend-12)) {
            BYTE* const oCopyLimit = oend-(WILDCOPYLENGTH-1);
            if (cpy > oend-LASTLITERALS) goto _output_error;    /* Error : last LASTLITERALS bytes must be literals (uncompressed) */
            if (op < oCopyLimit) {
                LZ4_wildCopy(op, match, oCopyLimit);
                match += oCopyLimit - op;
                op = oCopyLimit;
            }
            while (op<cpy) *op++ = *match++;
        } else {
            memcpy(op, match, 8);
            if (length>16) LZ4_wildCopy(op+8, match+8, cpy);
        }
        op = cpy;   /* correction */
    }

    /* end of decoding */
    if (endOnInput)
       return (int) (((char*)op)-dst);     /* Nb of output bytes decoded */
    else
       return (int) (((const char*)ip)-src);   /* Nb of input bytes read */

    /* Overflow error detected */
_output_error:
    return (int) (-(((const char*)ip)-src))-1;
}


LZ4_FORCE_O2_GCC_PPC64LE
int LZ4_decompress_safe(const char* source, char* dest, int compressedSize, int maxDecompressedSize)
{
    return LZ4_decompress_generic(source, dest, compressedSize, maxDecompressedSize, endOnInputSize, full, 0, noDict, (BYTE*)dest, NULL, 0);
}

LZ4_FORCE_O2_GCC_PPC64LE
int LZ4_decompress_safe_partial(const char* source, char* dest, int compressedSize, int targetOutputSize, int maxDecompressedSize)
{
    return LZ4_decompress_generic(source, dest, compressedSize, maxDecompressedSize, endOnInputSize, partial, targetOutputSize, noDict, (BYTE*)dest, NULL, 0);
}

LZ4_FORCE_O2_GCC_PPC64LE
int LZ4_decompress_fast(const char* source, char* dest, int originalSize)
{
    return LZ4_decompress_generic(source, dest, 0, originalSize, endOnOutputSize, full, 0, withPrefix64k, (BYTE*)(dest - 64 KB), NULL, 64 KB);
}


/*===== streaming decompression functions =====*/

LZ4_streamDecode_t* LZ4_createStreamDecode(void)
{
    LZ4_streamDecode_t* lz4s = (LZ4_streamDecode_t*) ALLOC_AND_ZERO(sizeof(LZ4_streamDecode_t));
    return lz4s;
}

int LZ4_freeStreamDecode (LZ4_streamDecode_t* LZ4_stream)
{
    if (!LZ4_stream) return 0;   /* support free on NULL */
    FREEMEM(LZ4_stream);
    return 0;
}

/*!
 * LZ4_setStreamDecode() :
 * Use this function to instruct where to find the dictionary.
 * This function is not necessary if previous data is still available where it was decoded.
 * Loading a size of 0 is allowed (same effect as no dictionary).
 * Return : 1 if OK, 0 if error
 */
int LZ4_setStreamDecode (LZ4_streamDecode_t* LZ4_streamDecode, const char* dictionary, int dictSize)
{
    LZ4_streamDecode_t_internal* lz4sd = &LZ4_streamDecode->internal_donotuse;
    lz4sd->prefixSize = (size_t) dictSize;
    lz4sd->prefixEnd = (const BYTE*) dictionary + dictSize;
    lz4sd->externalDict = NULL;
    lz4sd->extDictSize  = 0;
    return 1;
}

/*
*_continue() :
    These decoding functions allow decompression of multiple blocks in "streaming" mode.
    Previously decoded blocks must still be available at the memory position where they were decoded.
    If it's not possible, save the relevant part of decoded data into a safe buffer,
    and indicate where it stands using LZ4_setStreamDecode()
*/
LZ4_FORCE_O2_GCC_PPC64LE
int LZ4_decompress_safe_continue (LZ4_streamDecode_t* LZ4_streamDecode, const char* source, char* dest, int compressedSize, int maxOutputSize)
{
    LZ4_streamDecode_t_internal* lz4sd = &LZ4_streamDecode->internal_donotuse;
    int result;

    if (lz4sd->prefixEnd == (BYTE*)dest) {
        result = LZ4_decompress_generic(source, dest, compressedSize, maxOutputSize,
                                        endOnInputSize, full, 0,
                                        usingExtDict, lz4sd->prefixEnd - lz4sd->prefixSize, lz4sd->externalDict, lz4sd->extDictSize);
        if (result <= 0) return result;
        lz4sd->prefixSize += result;
        lz4sd->prefixEnd  += result;
    } else {
        lz4sd->extDictSize = lz4sd->prefixSize;
        lz4sd->externalDict = lz4sd->prefixEnd - lz4sd->extDictSize;
        result = LZ4_decompress_generic(source, dest, compressedSize, maxOutputSize,
                                        endOnInputSize, full, 0,
                                        usingExtDict, (BYTE*)dest, lz4sd->externalDict, lz4sd->extDictSize);
        if (result <= 0) return result;
        lz4sd->prefixSize = result;
        lz4sd->prefixEnd  = (BYTE*)dest + result;
    }

    return result;
}

LZ4_FORCE_O2_GCC_PPC64LE
int LZ4_decompress_fast_continue (LZ4_streamDecode_t* LZ4_streamDecode, const char* source, char* dest, int originalSize)
{
    LZ4_streamDecode_t_internal* lz4sd = &LZ4_streamDecode->internal_donotuse;
    int result;

    if (lz4sd->prefixEnd == (BYTE*)dest) {
        result = LZ4_decompress_generic(source, dest, 0, originalSize,
                                        endOnOutputSize, full, 0,
                                        usingExtDict, lz4sd->prefixEnd - lz4sd->prefixSize, lz4sd->externalDict, lz4sd->extDictSize);
        if (result <= 0) return result;
        lz4sd->prefixSize += originalSize;
        lz4sd->prefixEnd  += originalSize;
    } else {
        lz4sd->extDictSize = lz4sd->prefixSize;
        lz4sd->externalDict = lz4sd->prefixEnd - lz4sd->extDictSize;
        result = LZ4_decompress_generic(source, dest, 0, originalSize,
                                        endOnOutputSize, full, 0,
                                        usingExtDict, (BYTE*)dest, lz4sd->externalDict, lz4sd->extDictSize);
        if (result <= 0) return result;
        lz4sd->prefixSize = originalSize;
        lz4sd->prefixEnd  = (BYTE*)dest + originalSize;
    }

    return result;
}


/*
Advanced decoding functions :
*_usingDict() :
    These decoding functions work the same as "_continue" ones,
    the dictionary must be explicitly provided within parameters
*/

LZ4_FORCE_O2_GCC_PPC64LE
LZ4_FORCE_INLINE int LZ4_decompress_usingDict_generic(const char* source, char* dest, int compressedSize, int maxOutputSize, int safe, const char* dictStart, int dictSize)
{
    if (dictSize==0)
        return LZ4_decompress_generic(source, dest, compressedSize, maxOutputSize, safe, full, 0, noDict, (BYTE*)dest, NULL, 0);
    if (dictStart+dictSize == dest) {
        if (dictSize >= (int)(64 KB - 1))
            return LZ4_decompress_generic(source, dest, compressedSize, maxOutputSize, safe, full, 0, withPrefix64k, (BYTE*)dest-64 KB, NULL, 0);
        return LZ4_decompress_generic(source, dest, compressedSize, maxOutputSize, safe, full, 0, noDict, (BYTE*)dest-dictSize, NULL, 0);
    }
    return LZ4_decompress_generic(source, dest, compressedSize, maxOutputSize, safe, full, 0, usingExtDict, (BYTE*)dest, (const BYTE*)dictStart, dictSize);
}

LZ4_FORCE_O2_GCC_PPC64LE
int LZ4_decompress_safe_usingDict(const char* source, char* dest, int compressedSize, int maxOutputSize, const char* dictStart, int dictSize)
{
    return LZ4_decompress_usingDict_generic(source, dest, compressedSize, maxOutputSize, 1, dictStart, dictSize);
}

LZ4_FORCE_O2_GCC_PPC64LE
int LZ4_decompress_fast_usingDict(const char* source, char* dest, int originalSize, const char* dictStart, int dictSize)
{
    return LZ4_decompress_usingDict_generic(source, dest, 0, originalSize, 0, dictStart, dictSize);
}

/* debug function */
LZ4_FORCE_O2_GCC_PPC64LE
int LZ4_decompress_safe_forceExtDict(const char* source, char* dest, int compressedSize, int maxOutputSize, const char* dictStart, int dictSize)
{
    return LZ4_decompress_generic(source, dest, compressedSize, maxOutputSize, endOnInputSize, full, 0, usingExtDict, (BYTE*)dest, (const BYTE*)dictStart, dictSize);
}


/*=*************************************************
*  Obsolete Functions
***************************************************/
/* obsolete compression functions */
int LZ4_compress_limitedOutput(const char* source, char* dest, int inputSize, int maxOutputSize) { return LZ4_compress_default(source, dest, inputSize, maxOutputSize); }
int LZ4_compress(const char* source, char* dest, int inputSize) { return LZ4_compress_default(source, dest, inputSize, LZ4_compressBound(inputSize)); }
int LZ4_compress_limitedOutput_withState (void* state, const char* src, char* dst, int srcSize, int dstSize) { return LZ4_compress_fast_extState(state, src, dst, srcSize, dstSize, 1); }
int LZ4_compress_withState (void* state, const char* src, char* dst, int srcSize) { return LZ4_compress_fast_extState(state, src, dst, srcSize, LZ4_compressBound(srcSize), 1); }
int LZ4_compress_limitedOutput_continue (LZ4_stream_t* LZ4_stream, const char* src, char* dst, int srcSize, int maxDstSize) { return LZ4_compress_fast_continue(LZ4_stream, src, dst, srcSize, maxDstSize, 1); }
int LZ4_compress_continue (LZ4_stream_t* LZ4_stream, const char* source, char* dest, int inputSize) { return LZ4_compress_fast_continue(LZ4_stream, source, dest, inputSize, LZ4_compressBound(inputSize), 1); }

/*
These function names are deprecated and should no longer be used.
They are only provided here for compatibility with older user programs.
- LZ4_uncompress is totally equivalent to LZ4_decompress_fast
- LZ4_uncompress_unknownOutputSize is totally equivalent to LZ4_decompress_safe
*/
int LZ4_uncompress (const char* source, char* dest, int outputSize) { return LZ4_decompress_fast(source, dest, outputSize); }
int LZ4_uncompress_unknownOutputSize (const char* source, char* dest, int isize, int maxOutputSize) { return LZ4_decompress_safe(source, dest, isize, maxOutputSize); }

/* Obsolete Streaming functions */

int LZ4_sizeofStreamState() { return LZ4_STREAMSIZE; }

int LZ4_resetStreamState(void* state, char* inputBuffer)
{
    (void)inputBuffer;
    LZ4_resetStream((LZ4_stream_t*)state);
    return 0;
}

void* LZ4_create (char* inputBuffer)
{
    (void)inputBuffer;
    return LZ4_createStream();
}

char* LZ4_slideInputBuffer (void* state)
{
    /* avoid const char * -> char * conversion warning */
    return (char *)(uptrval)((LZ4_stream_t*)state)->internal_donotuse.dictionary;
}

/* Obsolete streaming decompression functions */

int LZ4_decompress_safe_withPrefix64k(const char* source, char* dest, int compressedSize, int maxOutputSize)
{
    return LZ4_decompress_generic(source, dest, compressedSize, maxOutputSize, endOnInputSize, full, 0, withPrefix64k, (BYTE*)dest - 64 KB, NULL, 64 KB);
}

int LZ4_decompress_fast_withPrefix64k(const char* source, char* dest, int originalSize)
{
    return LZ4_decompress_generic(source, dest, 0, originalSize, endOnOutputSize, full, 0, withPrefix64k, (BYTE*)dest - 64 KB, NULL, 64 KB);
}

#endif   /* LZ4_COMMONDEFS_ONLY */<|MERGE_RESOLUTION|>--- conflicted
+++ resolved
@@ -655,12 +655,7 @@
     BYTE* op = (BYTE*) dest;
     BYTE* const olimit = op + maxOutputSize;
 
-<<<<<<< HEAD
     U32 offset = 0;
-    ptrdiff_t retval = 0;
-
-=======
->>>>>>> c7b17be9
     U32 forwardH;
 
     /* Init conditions */
